--- conflicted
+++ resolved
@@ -137,7 +137,6 @@
     Python,
     ImpliedRun(String),
     ImpliedPython(String),
-<<<<<<< HEAD
 }
 
 impl ToString for ExternalSubcommands {
@@ -152,22 +151,6 @@
     }
 }
 
-=======
-}
-
-impl ToString for ExternalSubcommands {
-    fn to_string(&self) -> String {
-        match self {
-            Self::Run => "run".into(),
-            Self::Script => "script".into(),
-            Self::Python => "python".into(),
-            Self::ImpliedRun(x) => x.into(),
-            Self::ImpliedPython(x) => x.into(),
-        }
-    }
-}
-
->>>>>>> fe3f0c90
 impl FromStr for ExternalSubcommands {
     type Err = anyhow::Error;
     fn from_str(s: &str) -> anyhow::Result<Self> {
@@ -1023,11 +1006,7 @@
     script_env_path: &Path,
     dep_cache_path: &Path,
     os: util::Os,
-<<<<<<< HEAD
     args: &Vec<String>,
-=======
-    args: &[String],
->>>>>>> fe3f0c90
     pyflow_dir: &Path,
 ) {
     #[cfg(debug_assertions)]
